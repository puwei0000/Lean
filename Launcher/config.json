--- conflicted
+++ resolved
@@ -1,173 +1,87 @@
 {
-  // this configuration file works by first loading all top-level
-  // configuration items and then will load the specified environment
-  // on top, this provides a layering affect. environment names can be
-  // anything, and just require definition in this file. There's
-  // two predefined environments, 'backtesting' and 'live', feel free
-  // to add more!
+    // this configuration file works by first loading all top-level
+    // configuration items and then will load the specified environment
+    // on top, this provides a layering affect. environment names can be
+    // anything, and just require definition in this file. There's
+    // two predefined environments, 'backtesting' and 'live', feel free
+    // to add more!
 
-  "environment": "backtesting",
+    "environment": "backtesting",
 
-  // algorithm class selector
-  "algorithm-type-name": "BasicTemplateAlgorithm",
+    // algorithm class selector
+    "algorithm-type-name": "BasicTemplateAlgorithm",
 
-  // Algorithm language selector - options CSharp, FSharp, VisualBasic, Python, Java
-  "algorithm-language": "CSharp",
+    // Algorithm language selector - options CSharp, FSharp, VisualBasic, Python, Java
+    "algorithm-language": "CSharp",
 
-  //Physical DLL location
-  "algorithm-location": "QuantConnect.Algorithm.CSharp.dll",
-  //"algorithm-location": "QuantConnect.Algorithm.Python.dll",
-  //"algorithm-location": "QuantConnect.Algorithm.FSharp.dll",
-  //"algorithm-location": "QuantConnect.Algorithm.VisualBasic.dll",
-  //"algorithm-location": "QuantConnect.Algorithm.Java.dll",
+    //Physical DLL location
+    "algorithm-location": "QuantConnect.Algorithm.CSharp.dll",
+    //"algorithm-location": "QuantConnect.Algorithm.Python.dll",
+    //"algorithm-location": "QuantConnect.Algorithm.FSharp.dll",
+    //"algorithm-location": "QuantConnect.Algorithm.VisualBasic.dll",
+    //"algorithm-location": "QuantConnect.Algorithm.Java.dll",
 
-  // engine
-  "data-folder": "../../../Data/",
+    // engine
+    "data-folder": "../../../Data/",
 
-  // handlers
-  "log-handler": "QuantConnect.Logging.CompositeLogHandler",
-  "messaging-handler": "QuantConnect.Messaging.Messaging",
-  "job-queue-handler": "QuantConnect.Queues.JobQueue",
-  "api-handler": "QuantConnect.Api.Api",
-  "command-queue-handler": "QuantConnect.Queues.EmptyCommandQueueHandler",
-  // this command queue will check a file to read json serialized commands (use TypeNameHandling.All)
-  //"command-queue-handler": "QuantConnect.Queues.FileCommandQueueHandler",
-  // used by the FileComandQueueHandler, serialize a ICommand and it will be run against algorithm
-  "command-json-file": "command.json",
-  "map-file-provider": "QuantConnect.Data.Auxiliary.LocalDiskMapFileProvider",
-  "factor-file-provider": "QuantConnect.Data.Auxiliary.LocalDiskFactorFileProvider",
+    // handlers
+    "log-handler": "QuantConnect.Logging.CompositeLogHandler",
+    "messaging-handler": "QuantConnect.Messaging.Messaging",
+    "job-queue-handler": "QuantConnect.Queues.JobQueue",
+    "api-handler": "QuantConnect.Api.Api",
+    "command-queue-handler": "QuantConnect.Queues.EmptyCommandQueueHandler",
+    // this command queue will check a file to read json serialized commands (use TypeNameHandling.All)
+    //"command-queue-handler": "QuantConnect.Queues.FileCommandQueueHandler",
+    // used by the FileComandQueueHandler, serialize a ICommand and it will be run against algorithm
+    "command-json-file": "command.json",
+    "map-file-provider": "QuantConnect.Data.Auxiliary.LocalDiskMapFileProvider",
+    "factor-file-provider": "QuantConnect.Data.Auxiliary.LocalDiskFactorFileProvider",
 
-  // if one uses "true" as string in following token, market hours
-  // will remain open all hours and all days.
-  // Any other string beside "true" will make lean operate
-  // only during regular market hours.
-  "force-exchange-always-open": "false",
+    // if one uses "true" as string in following token, market hours
+    // will remain open all hours and all days.
+    // Any other string beside "true" will make lean operate
+    // only during regular market hours.
+    "force-exchange-always-open": "false",
 
-  // interactive brokers configuration
-  "ib-account": "DUxxxx",
-  "ib-user-name": "",
-  "ib-password": "",
-  "ib-host": "127.0.0.1",
-  "ib-port": "4001",
-  "ib-agent-description": "Individual",
-  "ib-use-tws": "false",
-  "ib-tws-dir": "C:\\Jts",
-  "ib-controller-dir": "C:\\IBController",
+    // interactive brokers configuration
+    "ib-account": "DUxxxx",
+    "ib-user-name": "",
+    "ib-password": "",
+    "ib-host": "127.0.0.1",
+    "ib-port": "4001",
+    "ib-agent-description": "Individual",
+    "ib-use-tws": "false",
+    "ib-tws-dir": "C:\\Jts",
+    "ib-controller-dir": "C:\\IBController",
 
-  //job configuration
-  "job-user-id": "0",
+    //job configuration
+    "job-user-id": "0",
 
-  // tradier configuration
-  "tradier-account-id": "",
-  "tradier-access-token": "",
-  "tradier-refresh-token": "",
-  "tradier-issued-at": "",
-  "trader-lifespan": "",
+    // tradier configuration
+    "tradier-account-id": "",
+    "tradier-access-token": "",
+    "tradier-refresh-token": "",
+    "tradier-issued-at": "",
+    "trader-lifespan": "",
 
-  // oanda configuration
-  "oanda-environment": "Practice",
-  "oanda-access-token": "",
-  "oanda-account-id": "",
+    // oanda configuration
+    "oanda-environment": "Practice",
+    "oanda-access-token": "",
+    "oanda-account-id": "",
 
-  // fxcm configuration
-  "fxcm-server": "",
-  "fxcm-terminal": "",
-  "fxcm-user-name": "",
-  "fxcm-password": "",
-  "fxcm-account-id": "",
+    // fxcm configuration
+    "fxcm-server": "",
+    "fxcm-terminal": "",
+    "fxcm-user-name": "",
+    "fxcm-password": "",
+    "fxcm-account-id": "",
 
-  // parameters to set in the algorithm (the below are just samples)
-  "parameters": {
-    "ema-fast": 10,
-    "ema-slow": 20
-  },
-
-  "environments": {
-
-    // defines the 'backtesting' environment
-    "backtesting": {
-      "live-mode": false,
-
-      "setup-handler": "QuantConnect.Lean.Engine.Setup.ConsoleSetupHandler",
-      "result-handler": "QuantConnect.Lean.Engine.Results.BacktestingResultHandler",
-      "data-feed-handler": "QuantConnect.Lean.Engine.DataFeeds.FileSystemDataFeed",
-      "real-time-handler": "QuantConnect.Lean.Engine.RealTime.BacktestingRealTimeHandler",
-      "transaction-handler": "QuantConnect.Lean.Engine.TransactionHandlers.BacktestingTransactionHandler"
+    // parameters to set in the algorithm (the below are just samples)
+    "parameters": {
+        "ema-fast": 10,
+        "ema-slow": 20
     },
 
-<<<<<<< HEAD
-    "desktop": {
-      "live-mode": false,
-      "setup-handler": "QuantConnect.Lean.Engine.Setup.ConsoleSetupHandler",
-      "result-handler": "QuantConnect.Lean.Engine.Results.BacktestingResultHandler",
-      "data-feed-handler": "QuantConnect.Lean.Engine.DataFeeds.FileSystemDataFeed",
-      "real-time-handler": "QuantConnect.Lean.Engine.RealTime.BacktestingRealTimeHandler",
-      "transaction-handler": "QuantConnect.Lean.Engine.TransactionHandlers.BacktestingTransactionHandler"
-    },
-
-    // defines the 'live-paper' environment
-    "live-paper": {
-      "live-mode": "true",
-
-      // the paper brokerage requires the BacktestingTransactionHandler
-      "live-mode-brokerage": "PaperBrokerage",
-
-      "setup-handler": "QuantConnect.Lean.Engine.Setup.BrokerageSetupHandler",
-      "result-handler": "QuantConnect.Lean.Engine.Results.LiveTradingResultHandler",
-      "data-feed-handler": "QuantConnect.Lean.Engine.DataFeeds.LiveTradingDataFeed",
-      "data-queue-handler": "QuantConnect.Lean.Engine.DataFeeds.Queues.LiveDataQueue",
-      "real-time-handler": "QuantConnect.Lean.Engine.RealTime.LiveTradingRealTimeHandler",
-      "transaction-handler": "QuantConnect.Lean.Engine.TransactionHandlers.BacktestingTransactionHandler"
-    },
-
-    // defines the 'live-tradier' environment
-    "live-tradier": {
-      "live-mode": true,
-
-      // this setting will save tradier access/refresh tokens to a tradier-tokens.txt file
-      // that can be read in next time, this makes it easier to start/stop a tradier algorithm
-      "tradier-save-tokens": true,
-
-      // real brokerage implementations require the BrokerageTransactionHandler
-      "live-mode-brokerage": "TradierBrokerage",
-
-      "setup-handler": "QuantConnect.Lean.Engine.Setup.BrokerageSetupHandler",
-      "result-handler": "QuantConnect.Lean.Engine.Results.LiveTradingResultHandler",
-      "data-feed-handler": "QuantConnect.Lean.Engine.DataFeeds.LiveTradingDataFeed",
-      "data-queue-handler": "QuantConnect.Lean.Engine.DataFeeds.Queues.LiveDataQueue",
-      "real-time-handler": "QuantConnect.Lean.Engine.RealTime.LiveTradingRealTimeHandler",
-      "transaction-handler": "QuantConnect.Lean.Engine.TransactionHandlers.BrokerageTransactionHandler"
-    },
-
-    // defines the 'live-interactive' environment
-    "live-interactive": {
-      "live-mode": true,
-
-      // real brokerage implementations require the BrokerageTransactionHandler
-      "live-mode-brokerage": "InteractiveBrokersBrokerage",
-
-      "setup-handler": "QuantConnect.Lean.Engine.Setup.BrokerageSetupHandler",
-      "result-handler": "QuantConnect.Lean.Engine.Results.LiveTradingResultHandler",
-      "data-feed-handler": "QuantConnect.Lean.Engine.DataFeeds.LiveTradingDataFeed",
-      "data-queue-handler": "QuantConnect.Lean.Engine.DataFeeds.Queues.LiveDataQueue",
-      "real-time-handler": "QuantConnect.Lean.Engine.RealTime.LiveTradingRealTimeHandler",
-      "transaction-handler": "QuantConnect.Lean.Engine.TransactionHandlers.BrokerageTransactionHandler"
-    },
-
-    // defines the 'backtesting-desktop' environment
-    "backtesting-desktop": {
-      "live-mode": false,
-      "send-via-api": true,
-      "api-access-token": "",
-      
-      "setup-handler": "QuantConnect.Lean.Engine.Setup.ConsoleSetupHandler",
-      "result-handler": "QuantConnect.Lean.Engine.Results.BacktestingResultHandler",
-      "data-feed-handler": "QuantConnect.Lean.Engine.DataFeeds.FileSystemDataFeed",
-      "real-time-handler": "QuantConnect.Lean.Engine.RealTime.BacktestingRealTimeHandler",
-      "transaction-handler": "QuantConnect.Lean.Engine.TransactionHandlers.BacktestingTransactionHandler",
-      "messaging-handler": "QuantConnect.Messaging.EventMessagingHandler",
-      "log-handler": "QuantConnect.Logging.QueueLogHandler"
-=======
     "environments": {
 
         // defines the 'backtesting' environment
@@ -176,16 +90,6 @@
 
             "setup-handler": "QuantConnect.Lean.Engine.Setup.ConsoleSetupHandler",
             "result-handler": "QuantConnect.Lean.Engine.Results.BacktestingResultHandler",
-            "data-feed-handler": "QuantConnect.Lean.Engine.DataFeeds.FileSystemDataFeed",
-            "real-time-handler": "QuantConnect.Lean.Engine.RealTime.BacktestingRealTimeHandler",
-            "transaction-handler": "QuantConnect.Lean.Engine.TransactionHandlers.BacktestingTransactionHandler"
-        },
-
-        "desktop": {
-            "live-mode": false,
-
-            "setup-handler": "QuantConnect.Lean.Engine.Setup.ConsoleSetupHandler",
-            "result-handler": "QuantConnect.Lean.Engine.Results.DesktopResultHandler",
             "data-feed-handler": "QuantConnect.Lean.Engine.DataFeeds.FileSystemDataFeed",
             "real-time-handler": "QuantConnect.Lean.Engine.RealTime.BacktestingRealTimeHandler",
             "transaction-handler": "QuantConnect.Lean.Engine.TransactionHandlers.BacktestingTransactionHandler"
@@ -234,11 +138,24 @@
             "data-queue-handler": "InteractiveBrokersBrokerage",
             "setup-handler": "QuantConnect.Lean.Engine.Setup.BrokerageSetupHandler",
             "result-handler": "QuantConnect.Lean.Engine.Results.LiveTradingResultHandler",
-            "data-feed-handler": "QuantConnect.Lean.Engine.DataFeeds.LiveTradingDataFeed",            
+            "data-feed-handler": "QuantConnect.Lean.Engine.DataFeeds.LiveTradingDataFeed",
             "real-time-handler": "QuantConnect.Lean.Engine.RealTime.LiveTradingRealTimeHandler",
             "transaction-handler": "QuantConnect.Lean.Engine.TransactionHandlers.BrokerageTransactionHandler"
-        }
->>>>>>> c3106cfe
+        },
+
+        // defines the 'backtesting-desktop' environment
+        "backtesting-desktop": {
+            "live-mode": false,
+            "send-via-api": true,
+            "api-access-token": "",
+      
+            "setup-handler": "QuantConnect.Lean.Engine.Setup.ConsoleSetupHandler",
+            "result-handler": "QuantConnect.Lean.Engine.Results.BacktestingResultHandler",
+            "data-feed-handler": "QuantConnect.Lean.Engine.DataFeeds.FileSystemDataFeed",
+            "real-time-handler": "QuantConnect.Lean.Engine.RealTime.BacktestingRealTimeHandler",
+            "transaction-handler": "QuantConnect.Lean.Engine.TransactionHandlers.BacktestingTransactionHandler",
+            "messaging-handler": "QuantConnect.Messaging.EventMessagingHandler",
+            "log-handler": "QuantConnect.Logging.QueueLogHandler"
+       }
     }
-  }
 }